--- conflicted
+++ resolved
@@ -29,12 +29,8 @@
           Spending your nights pining for the next chapter of <em>Clojure for the Brave and True</em>? Then follow <a href="https://twitter.com/nonrecursive">@nonrecursive</a> or get email updates: 
           %input#mce-EMAIL.email{:name => "EMAIL", :placeholder => "email address", :required => "", :type => "email", :value => ""}/
           %input#mc-embedded-subscribe.button{:name => "subscribe", :type => "submit", :value => "Get Updates"}/
-<<<<<<< HEAD
-        %p Can't bear to be without CFTBAT? <a href="https://leanpub.com/clojure-for-the-brave-and-true">Get the DRM-free PDF, epub, and mobi!</a>
-=======
         %div
           <a href="https://leanpub.com/clojure-for-the-brave-and-true" class="buy">Buy the DRM-free PDF, epub, and mobi!</a>
->>>>>>> a0b5c88c
 
     .page
       .content
