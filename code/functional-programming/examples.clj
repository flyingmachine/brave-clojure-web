<<<<<<< HEAD
;; def creates a binding in the global scope
(def great-baby-name "Rosanthony")
(println great-baby-name)
; => "Rosanthony

(let [great-baby-name "Bloodthunder"]
  (println great-baby-name))
; => "Bloodthunder"

(println great-baby-name)
; => "Rosanthony"

(defn clean-chars
  [text]
  (reduce #(string/replace %1 (first %2) (second %2))
          text
          [[#"[‘`’¿]" "'"]
           [#"[“]", "\""]
           [#"[—]", "&mdash;"]
           [#"•", "&bull;"]]))

(defn clean-description
  [description]
  (if-not (empty? description)
    (-> description
        clean-chars
        tidy
        html->md)))

(defn dirty-html->clean-md
  [dirty-html]
  (html->md (tidy (clean-chars dirty-html))))

(defn two-comp
  [f g]
  (fn [& args]
    (f (apply g args))))

(defn sleepy-identity
  "Returns the given value after 1 second"
  [x]
  (Thread/sleep 1000)
  x)

(def memo-sleep-identity (memoize sleepy-identity))

=======
>>>>>>> c1f00bff
(defn no-mutation
  [x]
  ;; = is a boolean operation
  (= x 3)
  (println x)

  (let [x "Kafka Man"]
    (println x))

  (println x))

(defn sum
  ([vals]
     (sum vals 0))
  ([vals acc]
     (if (empty? vals)
       acc
       (sum (rest vals) (+ (first vals) acc)))))

(defn sum
  ([vals]
     (sum vals 0))
  ([vals acc]
     (loop [vals vals
            acc acc]
       (if (empty? vals)
         acc
         (recur (rest vals) (+ (first vals) acc))))))


(-> "My boa constrictor is so sassy lol!  "
    clojure.string/trim
    (str "!!!"))

(defn abs
  "Absolute value of a number"
  [x]
  (if (< x 0)
    (* x -1)
    x))

(comp inc *)

(def character
  {:name "Smooches McCutes"
   :attributes {:intelligence 10
                :strength 4
                :dexterity 5}})

(def c-int (comp :intelligence :attributes))
(def c-str (comp :strength :attributes))
(def c-dex (comp :dexterity :attributes))


(defn spell-slots
  "Calculates number of spell slots based on intelligence"
  [char]
  (int (inc  (/ (c-int char) 2))))

(def spell-slots-comp (comp int inc #(/ % 2) c-int))

(defn two-comp
  [f g]
  (fn [& args]
    (f (apply g args))))

(defn sleepy-identity
  "Returns the given value after 1 second"
  [x]
  (Thread/sleep 1000)
  x)

(def memo-sleep-identity (memoize sleepy-identity))<|MERGE_RESOLUTION|>--- conflicted
+++ resolved
@@ -1,4 +1,3 @@
-<<<<<<< HEAD
 ;; def creates a binding in the global scope
 (def great-baby-name "Rosanthony")
 (println great-baby-name)
@@ -11,42 +10,6 @@
 (println great-baby-name)
 ; => "Rosanthony"
 
-(defn clean-chars
-  [text]
-  (reduce #(string/replace %1 (first %2) (second %2))
-          text
-          [[#"[‘`’¿]" "'"]
-           [#"[“]", "\""]
-           [#"[—]", "&mdash;"]
-           [#"•", "&bull;"]]))
-
-(defn clean-description
-  [description]
-  (if-not (empty? description)
-    (-> description
-        clean-chars
-        tidy
-        html->md)))
-
-(defn dirty-html->clean-md
-  [dirty-html]
-  (html->md (tidy (clean-chars dirty-html))))
-
-(defn two-comp
-  [f g]
-  (fn [& args]
-    (f (apply g args))))
-
-(defn sleepy-identity
-  "Returns the given value after 1 second"
-  [x]
-  (Thread/sleep 1000)
-  x)
-
-(def memo-sleep-identity (memoize sleepy-identity))
-
-=======
->>>>>>> c1f00bff
 (defn no-mutation
   [x]
   ;; = is a boolean operation
