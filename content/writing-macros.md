--- conflicted
+++ resolved
@@ -518,7 +518,6 @@
 
 Here are the differences:
 
-<<<<<<< HEAD
 1. Without syntax-quote, we need to use the `list` function. Remember
    that we want to return a list which will then be evaluated,
    resulting in the function `println` being applied.
@@ -543,36 +542,6 @@
 5. Finally, in the syntax-quoted version we have to unquote `code` so
    that it will be evaluated. Otherwise, the symbol `code` would be
    included in the macro expansion instead of its value, `(+ 1 1)`:
-=======
-1.  Without syntax-quote, we need to use the `list` function. Remember
-    that we want to return a list which will then be evaluated,
-    resulting in the function `println` being applied.
-    
-    The `list` function isn't necessary when we use syntax-quote,
-    however, because a syntax-quoted list evaluates to a list &mdash;
-    not to a function call, special form call, or macro call.
-
-2.  Without syntax-quote, we need to quote the symbol `println`. This
-    is because we want the resulting list to include the symbol
-    `println`, not the function which `println` evaluates to.
-    
-    By comparison, symbols within a syntax-quoted list are not
-    evaluated; a fully-qualified symbol is returned. `println` thus
-    doesn't need to be preceded by a single quote.
-
-3.  The string is treated the same in both versions.
-
-4.  Without syntax quote, we need to build up another list with the
-    `list` function and the `quote` symbol quoted. This might make your
-    head hurt. Look at the macro expansion &mdash; we want to call
-    `quote` on the data structure which was passed to the macro.
-    
-    With syntax quote, we can continue to build a list more concisely.
-
-5.  Finally, in the syntax-quoted version we have to unquote `code` so
-    that it will be evaluated. Otherwise, the symbol `code` would be
-    included in the macro expansion instead of its value, `(+ 1 1)`:
->>>>>>> 39d401bb
 
 ```clojure
 ;; This is what happens if we don't unquote "code" in the macro
