// Imports -----------------------------------------------------------
@import "compass/reset";
@import "compass/utilities/general/clearfix";
@import "compass/css3/border-radius";
@import "compass/typography/vertical_rhythm"; // http://compass-style.org/reference/compass/typography/vertical_rhythm/
@import "compass/css3/box-shadow";
@import "compass/css3/box-sizing";
@import "compass/css3/text-shadow";

@import "susy"; // grid

// Grid variables
$column-width   : 4em;            // each column is 4em wide
$gutter-width   : 1em;            // 1em gutters between columns
$grid-padding   : $gutter-width;  // grid-padding equal to gutters
$base-line-height: 27px;
$total-columns: 12;             // a 12-column grid

$M: 47em;
$L: 75em;


// Fonts --------------------------------------------------------------
@mixin sans-family {
  font-family: "Helvetica Neue", Helvetica, Arial, sans-serif;
}

@mixin serif-family {
  font-family: Palatino Linotype, Book Antiqua, Palatino, serif;
}

@mixin fancy-serif {
  font-family: 'Gentium Book Basic', serif;
}

@mixin monospace-family {
  font-family: "Bitstream Vera Sans Mono", monospace;
}


// Colors
$purple: #767fa8;
$light-purple-bg: #eeeff4;
$dark-teal: #b5c5cf;
$light-teal: #d7e9f5;
$light-teal-bg: #f3fafe;
$light-green-bg: #eef4f1;
$blue: #69b5e4;
$orange: #f26f53;
$magenta: #e14d6d;

// To customize vertical ryhthm, see http://compass-style.org/reference/compass/typography/vertical_rhythm/
@include establish-baseline;
@include border-box-sizing;

// actual css customization
.mono {
  @include monospace-family;
}

body {
  @include sans-family;
  font-size:16px;
}

h1, h2, h3, h4 {
  @include fancy-serif;
  font-weight: bold;
}

h1 {
  @include adjust-font-size-to(40px, 2);
  @include trailer(1, 40px);
}


p {
  @include leader;
  @include trailer;
}

strong {
  font-weight: bold;
}

em {
  font-style: italic;
}

a {
  text-decoration: none;
  color: #7694a8;
  &:hover { text-decoration: underline; }
  &:visited { color: #8976a8; }
}

pre, code, tt {
  @extend .mono;
}

pre {
  @include trailer;
  @include leader;
  @include padding-leader(.5);
  @include padding-trailer(.5);
  overflow-x: auto;
}

code {
  background: #fff4ea;
  font-size: 14px;
}

.code {
  background: #f9f9f9;
  line-height:1.25em;
  font-size: 14px;
}


.content {
  
  li {
    margin-left: 1.2em;
  }

  ul li {
    list-style: disc;
  }

  ol>li {
    list-style: decimal;
  }

  img {
    max-width: 100%;
  }
}

header, footer { clear: both; }
header {
  @include sans-family;
  @include container;
  @include padding-leader(.5);
  @include padding-trailer(1);
  border-top: 2px solid #f26f53;
  color: $orange;
  border-bottom: 1px solid #eee;
  .title {    
    @include adjust-font-size-to(62px);
    text-align: center;
    font-family: 'Open Sans', sans-serif;
    font-weight: 800;
    
    span {
      @include adjust-font-size-to(47px, 1, 62px);
      font-family: 'Gentium Book Basic', serif;
      font-style: italic;
      font-weight: normal;
      color: black;
    }

    a, a:link, a:hover, a:visited {
      color: #f26f53;
      text-decoration: none;
      span {
        color: black;
      }
    }
    
  }
  .subtitle {
    @include adjust-font-size-to(30px);
    text-align: center;
    font-family: 'Gentium Book Basic', serif;
    font-style: italic;
    font-weight: 200;
    color: black;
  }
}


@include at-breakpoint($M) {
  // .is-sticky {
  //   nav {
  //     width: 223px;
  //     top:0;
  //     bottom:0;
  //     @include padding-leader(2);
  //   }
  // }
}

.announcement, footer {
  @include container;
  @include padding-leader;
  @include padding-trailer;
  text-align: center;
  .signup {
    @include push(2);
    @include span-columns(8, 12);
<<<<<<< HEAD
    p {
      margin-bottom: 0;
=======

    .buy {
      display: inline-block;
      background: $orange;
      color: white;
      border-radius: 2px;
      padding: 0 7px;
      @include leader;

      &:hover {
        text-decoration: none;
      }
>>>>>>> a0b5c88c
    }
  }
}

.announcement {
  border-bottom: 1px solid #eee;
}

footer {
  @include padding-trailer;
}

.page {
  // page acts as a container for our grid.
  @include container;  
  border-bottom: 1px solid #eee;
  background: white;

  h2 {
    @include adjust-font-size-to(32px, 2);
    @include leader(1, 32px);
    @include trailer(1, 32px);
    border-bottom: 1px solid #eee;
    // border-left: 8px solid $purple;
    // padding-left: 8px;
    // margin-left: -16px;
  }

  h3 {
    @include adjust-font-size-to(24px, 1);
    @include leader(1, 24px);
    @include trailer(1, 24px);
    border-left: 4px solid $dark-teal;
    padding-left: 12px;
    margin-left: -16px;
  }

  h4 {
    @include adjust-font-size-to(20px, 1);
    @include leader(1, 20px);
    border-left: 2px solid $dark-teal;
    padding-left: 14px;
    margin-left: -16px;
  }
  
  .content {
    @include at-breakpoint($M) {
      @include span-columns(9, 12);
      padding-right: 1em;
      border-right: 1px solid #eee;
    }
    
    @include padding-leader;
  }
}

.page nav {
  @include at-breakpoint($M) {
    @include span-columns(3 omega,12);
    @include padding-leader;
    opacity: 0.7;
    &:hover {
      opacity: 1;
    }
  }
  
  @include padding-leader;
  @include padding-trailer(2);

  h2 {
    @include adjust-font-size-to(26px, 1);
    @include leader(1, 26px);
    margin-bottom: 0;
    font-weight: normal;
    color: #333;
  }

  a:hover {
    text-decoration:none;
  }

  #toc > ol {
    li {
      display:block;
      a {
        @include adjust-font-size-to(18px, 1);
        @include padding-trailer(.25, 18px);
        @include padding-leader(.25, 18px);
        display: block;
        color: #444;
        &:visited {
          color: #444;
        }

        &:hover {
          color: $orange;
        }
      }
    }
    
    >li li a {
      display: block;
      padding: 0 1em;
      @include adjust-font-size-to(14px);
      @include padding-trailer(.25, 14px);
      @include padding-leader(.25, 14px);
    }
    
    // Sub navigation, e.g. 2.3 Susy
    ol {
      ol {
        a { padding-left:2em; }
        // Even more nested nav, e.g. 2.3.1. Installation instructions
        ol {
          a { padding-left: 3em; }
        }
      }
    }
  }

  #search {
    @include padding-leader(.5);
    @include padding-trailer(.5);
    margin-left: -1em;
    padding-left: 1em;
    // background: #e14d6d;
    input {
      padding: 3px 0;
      @include adjust-font-size-to(16px);
      @include serif-family;
      width: 95%;
    }
  }
}

// Tipue search
#tipue_search_content_title {
  @include leader;
}

table {
  border-top: 1px solid #eee;
  thead {
    display: none;
  }
  td {
    border-bottom: 1px solid #eee;
  }
  td:first-child {
    @include monospace-family;
    white-space: pre;
    padding: 0 1em;
    border-right: 1px solid #eee;
  }
  td:last-child {
    padding: 0 1em;
  }
}

#disqus_thread {
  @include leader;
}

.pagenav {
  @include clearfix;
  @include leader;
  border-top: 1px dotted #eee;
  border-bottom: 1px dotted #eee;
  &.top{
    border-top:none;
    @include leader(-1);
    @include trailer;
    margin-left: -1em;
    margin-right: -1em;
    padding: 0 1em;
  }
  .prev {
    float: left;
  }
  .next {
    float: right;
  }
}

.ebook {
  span {
    @include adjust-font-size-to(13px);
  }
  .ad {
    text-align: center;
  }
}

.sticky .signup {
  @include trailer;
  input[type=text] {
    width: 98px;
  }
}

.is-sticky .sticky {
  @include padding-leader;
  bottom: 0;
  overflow-y: auto;
}

small {
  font-size: 75%;
}

blockquote {
  background: #fde6e1;
  border-left: 2px solid $orange;
  padding-left: $gutter-width;
  font-style: italic;
  @include padding-leader(0.5);
  @include padding-trailer(0.5);

  p {
    margin: 0;
    white-space: pre-line;
  }
}

.page img {
  display: block;
  margin-left: auto;
  margin-right: auto;
}<|MERGE_RESOLUTION|>--- conflicted
+++ resolved
@@ -199,11 +199,9 @@
   .signup {
     @include push(2);
     @include span-columns(8, 12);
-<<<<<<< HEAD
     p {
       margin-bottom: 0;
-=======
-
+    }
     .buy {
       display: inline-block;
       background: $orange;
@@ -215,7 +213,6 @@
       &:hover {
         text-decoration: none;
       }
->>>>>>> a0b5c88c
     }
   }
 }
